--- conflicted
+++ resolved
@@ -10,13 +10,8 @@
 
 
 async def download_by_cli(url: str, directory: str, filename: str = None):
-<<<<<<< HEAD
   """
   Download file using wget
-=======
-    """
-    Download file using wget
->>>>>>> 1559346 ([fix, feature]: convert all metadata json to a single file csv, so I have the valid download URL audio. The downloading progress will be completed soon)
 
   Args:
       url (str): The download URL of the audio file.
@@ -24,7 +19,6 @@
   """
   os.makedirs(directory, exist_ok=True)
 
-<<<<<<< HEAD
   if filename:
     ext = os.path.splitext(url.split("/")[-1])[1]
     save_path = os.path.join(directory, filename + ext)
@@ -46,16 +40,6 @@
 
   # Configure wget command
   cmd = f'wget {url} -q --user-agent "{constants.USER_AGENTS}" -O {save_path}'
-=======
-    if filename:
-        ext = os.path.splitext(url.split("/")[-1])[1]
-        save_path = os.path.join(directory, filename + ext)
-    else:
-        save_path = os.path.join(directory, url.split("/")[-1])
-
-    # Configure wget command
-    cmd = f'wget {url} -q --user-agent "{constants.USER_AGENTS}" -O {save_path}'
->>>>>>> 1559346 ([fix, feature]: convert all metadata json to a single file csv, so I have the valid download URL audio. The downloading progress will be completed soon)
 
   # Start the process
   process = await asyncio.create_subprocess_shell(
@@ -77,7 +61,6 @@
   """
   Fetch download URLs and download a book in both text source and audio sources
 
-<<<<<<< HEAD
   Args:
       audio_url (str): The download URL of the audio file.
       text_url (str): The download URL of the text file.
@@ -94,35 +77,6 @@
     tasks = [download_by_cli(text_url, text_save_path, filename=name_book)]
 
     # Download audio
-<<<<<<< HEAD
-    tasks = [
-      download_by_cli(
-        url, os.path.join(audio_save_path, name_book), filename=f"{name_book}_{idx}"
-      )
-      for idx, url in enumerate(audio_download_urls, start=1)
-    ]
-=======
-    Args:
-        audio_url (str): The download URL of the audio file.
-        text_url (str): The download URL of the text file.
-        audio_save_path (str): The file path to save the downloaded audio file.
-        text_save_path (str): The file path to save the downloaded text file.
-    """
-    name_book = text_url.split("/")[-1].split(".")[0]
-    try:
-        # Each downloading URL of audio is the part of the book. Contrast, the text one is a book
-        audio_download_urls = await utils.fetch_download_audio_url(audio_url)
-
-        # Download audio
-        tasks = [
-            download_by_cli(url, audio_save_path, filename=f"{name_book}_{idx}")
-            for idx, url in enumerate(audio_download_urls, start=1)
-        ]
-
-        # Download text
-        tasks.append(download_by_cli(text_url, text_save_path, filename=name_book))
->>>>>>> 1559346 ([fix, feature]: convert all metadata json to a single file csv, so I have the valid download URL audio. The downloading progress will be completed soon)
-=======
     tasks.extend(
       [
         download_by_cli(
@@ -131,7 +85,6 @@
         for idx, url in enumerate(audio_download_urls, start=1)
       ]
     )
->>>>>>> 2e4f9a49
 
     await asyncio.gather(*tasks, return_exceptions=True)
 
@@ -164,4 +117,5 @@
       text_url,
       audio_save_path,
       text_save_path,
-    )+    )
+    